--- conflicted
+++ resolved
@@ -56,7 +56,6 @@
 export class CollectorsController {
   private readonly logger = new Logger(CollectorsController.name);
 
-<<<<<<< HEAD
   @Get()
   @Permissions('view.collectors')
   @ApiOperation({ summary: 'Listar cobradores', description: 'Retorna lista paginada de cobradores.' })
@@ -187,7 +186,7 @@
         collectors: [],
         meta,
       };
-=======
+
   constructor(private readonly collectorsService: CollectorsService) {}
 
   @Post()
@@ -275,7 +274,6 @@
           }
         }
       }
->>>>>>> 95f726ed
     }
   })
   @ApiUnprocessableEntityResponse({ 
@@ -349,7 +347,6 @@
   @ApiQuery({ name: 'limit', required: false, schema: { type: 'integer', example: 10, minimum: 1, maximum: 100 }, description: 'Elementos por página' })
   @ApiQuery({ name: 'isActive', required: false, schema: { type: 'boolean', example: true }, description: 'Filtrar por estado activo' })
   @ApiOkResponse({
-<<<<<<< HEAD
     description: 'Cobrador encontrado',
     examples: {
       'success': {
@@ -403,7 +400,6 @@
           message: 'Token de acceso inválido o expirado',
           error: 'Unauthorized'
         }
-=======
     description: 'Lista de cobradores obtenida correctamente',
     type: SwaggerCollectorListResponse
   })
@@ -444,13 +440,11 @@
         message: { type: 'string', example: 'Token de acceso inválido o expirado' },
         code: { type: 'number', example: 401 },
         status: { type: 'string', example: 'error' }
->>>>>>> 95f726ed
       }
     }
   })
   @ApiForbiddenResponse({ 
     description: 'Sin permiso view.collectors',
-<<<<<<< HEAD
     examples: {
       'insufficient-permissions': {
         summary: 'Sin permisos para ver cobrador',
@@ -459,7 +453,6 @@
           message: 'No tienes permisos para ver este cobrador',
           error: 'Forbidden'
         }
-=======
     schema: {
       type: 'object',
       properties: {
@@ -476,12 +469,10 @@
         message: 'No se encontraron cobradores para los criterios especificados',
         code: 404,
         status: 'error'
->>>>>>> 95f726ed
       }
     }
   })
   @ApiInternalServerErrorResponse({ 
-<<<<<<< HEAD
     description: 'Error interno',
     examples: {
       'server-error': {
@@ -501,7 +492,6 @@
 
     const collector = plainToInstance(ResponseCollectorDto, rawcollector, {
       excludeExtraneousValues: true,
-=======
     description: 'Error interno del servidor',
     schema: {
       type: 'object',
@@ -517,7 +507,6 @@
     
     const collectors = plainToInstance(ResponseCollectorDto, rawCollectors, {
       excludeExtraneousValues: true
->>>>>>> 95f726ed
     });
 
     return {
@@ -528,8 +517,6 @@
       meta
     };
   }
-
-<<<<<<< HEAD
   @Post()
   @Permissions('create.collectors')
   @ApiOperation({ summary: 'Crear cobrador', description: 'Crea un nuevo cobrador y su usuario asociado.' })
@@ -643,7 +630,6 @@
           ],
           error: 'Unprocessable Entity'
         }
-=======
   @Get(':id')
   @Permissions('view.collectors')
   @ApiOperation({ 
@@ -668,12 +654,10 @@
         message: { type: 'string', example: 'El ID debe ser un número válido' },
         code: { type: 'number', example: 400 },
         status: { type: 'string', example: 'error' }
->>>>>>> 95f726ed
       }
     }
   })
   @ApiUnauthorizedResponse({ 
-<<<<<<< HEAD
     description: 'No autenticado',
     examples: {
       'missing-token': {
@@ -691,7 +675,6 @@
           message: 'Token de acceso inválido o expirado',
           error: 'Unauthorized'
         }
-=======
     description: 'Usuario no autenticado',
     schema: {
       type: 'object',
@@ -699,12 +682,10 @@
         message: { type: 'string', example: 'Token de acceso inválido o expirado' },
         code: { type: 'number', example: 401 },
         status: { type: 'string', example: 'error' }
->>>>>>> 95f726ed
       }
     }
   })
   @ApiForbiddenResponse({ 
-<<<<<<< HEAD
     description: 'Sin permiso create.collectors',
     examples: {
       'insufficient-permissions': {
@@ -714,7 +695,6 @@
           message: 'No tienes permisos para crear cobradores',
           error: 'Forbidden'
         }
-=======
     description: 'Sin permiso view.collectors',
     schema: {
       type: 'object',
@@ -732,12 +712,10 @@
         message: 'Cobrador no encontrado',
         code: 404,
         status: 'error'
->>>>>>> 95f726ed
       }
     }
   })
   @ApiInternalServerErrorResponse({ 
-<<<<<<< HEAD
     description: 'Error interno',
     examples: {
       'server-error': {
@@ -757,7 +735,6 @@
 
     const collector = plainToInstance(ResponseCollectorDto, rawcollector, {
       excludeExtraneousValues: true,
-=======
     description: 'Error interno del servidor',
     schema: {
       type: 'object',
@@ -772,7 +749,6 @@
     const raw = await this.collectorsService.findOne(id);
     const collector = plainToInstance(ResponseCollectorDto, raw, {
       excludeExtraneousValues: true
->>>>>>> 95f726ed
     });
 
     return {
@@ -783,7 +759,6 @@
 
   @Patch(':id')
   @Permissions('update.collectors')
-<<<<<<< HEAD
   @ApiOperation({ summary: 'Actualizar cobrador', description: 'Actualiza campos del cobrador (solo cambios detectados).' })
   @ApiParam({ name: 'id', type: Number, example: 1 })
   @ApiBody({
@@ -811,7 +786,6 @@
       'cambiar-estado': {
         summary: 'Cambiar estado',
         description: 'Ejemplo desactivando el cobrador',
-=======
   @ApiOperation({ 
     summary: 'Actualizar cobrador', 
     description: 'Actualiza los datos de un cobrador existente. Solo se actualizan los campos proporcionados (actualización parcial). Incluye validación de unicidad para documento y email.' 
@@ -842,7 +816,6 @@
       },
       desactivar: {
         summary: 'Desactivar cobrador',
->>>>>>> 95f726ed
         value: {
           isActive: false
         }
@@ -850,7 +823,6 @@
     }
   })
   @ApiOkResponse({ 
-<<<<<<< HEAD
     description: 'Actualizado',
     examples: {
       'success': {
@@ -918,7 +890,6 @@
             'phone debe tener un formato válido'
           ],
           error: 'Unprocessable Entity'
-=======
     description: 'Cobrador actualizado exitosamente',
     type: SwaggerCollectorResponse
   })
@@ -947,13 +918,11 @@
             code: 400,
             status: 'error'
           }
->>>>>>> 95f726ed
         }
       }
     }
   })
   @ApiUnauthorizedResponse({ 
-<<<<<<< HEAD
     description: 'No autenticado',
     examples: {
       'missing-token': {
@@ -971,7 +940,6 @@
           message: 'Token de acceso inválido o expirado',
           error: 'Unauthorized'
         }
-=======
     description: 'Usuario no autenticado',
     schema: {
       type: 'object',
@@ -979,13 +947,11 @@
         message: { type: 'string', example: 'Token de acceso inválido o expirado' },
         code: { type: 'number', example: 401 },
         status: { type: 'string', example: 'error' }
->>>>>>> 95f726ed
       }
     }
   })
   @ApiForbiddenResponse({ 
     description: 'Sin permiso update.collectors',
-<<<<<<< HEAD
     examples: {
       'insufficient-permissions': {
         summary: 'Sin permisos para actualizar cobradores',
@@ -994,7 +960,6 @@
           message: 'No tienes permisos para actualizar cobradores',
           error: 'Forbidden'
         }
-=======
     schema: {
       type: 'object',
       properties: {
@@ -1011,12 +976,10 @@
         message: 'Cobrador no encontrado',
         code: 404,
         status: 'error'
->>>>>>> 95f726ed
       }
     }
   })
   @ApiInternalServerErrorResponse({ 
-<<<<<<< HEAD
     description: 'Error interno',
     examples: {
       'server-error': {
@@ -1037,7 +1000,6 @@
 
     const collector = plainToInstance(ResponseCollectorDto, rawcollector, {
       excludeExtraneousValues: true,
-=======
     description: 'Error interno del servidor',
     schema: {
       type: 'object',
@@ -1052,7 +1014,6 @@
     const raw = await this.collectorsService.update(id, updateCollectorDto);
     const collector = plainToInstance(ResponseCollectorDto, raw, {
       excludeExtraneousValues: true
->>>>>>> 95f726ed
     });
 
     return {
