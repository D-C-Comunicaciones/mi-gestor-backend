<<<<<<< HEAD
import { Controller, Get, Post, Body, Patch, Param, Delete, UseGuards } from '@nestjs/common';
=======
import { Controller, Get, Param, UseGuards, ParseIntPipe, Logger } from '@nestjs/common';
>>>>>>> 95f726ed
import { GendersService } from './genders.service';
import { ResponseGenderDto } from './dto';
<<<<<<< HEAD
import { ApiTags, ApiBearerAuth, ApiOperation, ApiOkResponse, ApiBadRequestResponse, ApiUnauthorizedResponse, ApiForbiddenResponse, ApiNotFoundResponse, ApiInternalServerErrorResponse } from '@nestjs/swagger';
import { JwtAuthGuard, PermissionsGuard } from '@modules/auth/guards';
import { Permissions } from '@modules/auth/decorators';

@ApiTags('genders')
@ApiBearerAuth()
=======
import { plainToInstance } from 'class-transformer';
import { Permissions } from '@auth/decorators';
import { JwtAuthGuard, PermissionsGuard } from '@modules/auth/guards';
import { 
  ApiTags, 
  ApiBearerAuth, 
  ApiOperation, 
  ApiOkResponse, 
  ApiInternalServerErrorResponse,
  ApiUnauthorizedResponse,
  ApiForbiddenResponse,
  ApiNotFoundResponse,
  ApiBadRequestResponse,
  ApiExtraModels,
  ApiParam,
  getSchemaPath
} from '@nestjs/swagger';
import { GenderListResponse, SwaggerGenderListResponse, SwaggerGenderResponse } from './interfaces/gender-responses.interface';

/**
 * Controlador para la gestión de géneros
 * 
 * Este controlador maneja las operaciones HTTP relacionadas con los géneros del sistema.
 * Los géneros son elementos de referencia esenciales para la clasificación demográfica
 * de clientes y cobradores en el sistema de gestión de préstamos.
 * 
 * Funcionalidades principales:
 * - Consulta de géneros disponibles para formularios
 * - Obtención de información específica de géneros
 * - Soporte para validaciones de integridad referencial
 * 
 * Los géneros son fundamentales para:
 * - Formularios de registro de clientes y cobradores
 * - Clasificación demográfica para reportes
 * - Análisis estadísticos por género
 * - Cumplimiento de normativas de inclusión
 * - Validación de datos en procesos de creación
 * 
 * @version 1.0.0
 * @author Sistema de Gestión de Préstamos
 */
@ApiTags('Genders')
@ApiBearerAuth()
@ApiExtraModels(ResponseGenderDto, SwaggerGenderListResponse, SwaggerGenderResponse)
>>>>>>> 95f726ed
@Controller('genders')
@UseGuards(JwtAuthGuard, PermissionsGuard)
export class GendersController {
  private readonly logger = new Logger(GendersController.name);

  constructor(private readonly gendersService: GendersService) {}

  @Get()
  @Permissions('view.genders')
  @ApiOperation({ 
<<<<<<< HEAD
    summary: 'Obtener géneros',
    description: 'Retorna una lista con todos los géneros disponibles en el sistema'
  })
  @ApiOkResponse({
    description: 'Lista de géneros obtenida exitosamente',
    examples: {
      'success': {
        summary: 'Lista obtenida exitosamente',
        value: {
          customMessage: 'Listado de géneros',
          genders: [
            {
              id: 1,
              name: 'Masculino',
              code: 'M',
              isActive: true,
            },
            {
              id: 2,
              name: 'Femenino',
              code: 'F',
              isActive: true,
            },
            {
              id: 3,
              name: 'Otro',
              code: 'O',
              isActive: true,
            }
          ]
=======
    summary: 'Listar géneros', 
    description: 'Obtiene la lista completa de géneros disponibles en el sistema. Utilizado principalmente para poblar formularios de registro de clientes y cobradores.' 
  })
  @ApiOkResponse({
    description: 'Lista de géneros obtenida correctamente',
    type: SwaggerGenderListResponse,
    schema: {
      type: 'object',
      properties: {
        message: { type: 'string', example: 'Géneros obtenidos correctamente' },
        code: { type: 'number', example: 200 },
        status: { type: 'string', example: 'success' },
        data: {
          type: 'object',
          properties: {
            genders: {
              type: 'array',
              description: 'Lista de géneros disponibles',
              items: { $ref: getSchemaPath(ResponseGenderDto) }
            }
          }
>>>>>>> 95f726ed
        }
      }
    }
  })
  @ApiBadRequestResponse({
<<<<<<< HEAD
    description: 'Solicitud incorrecta - Parámetros inválidos',
    examples: {
      'invalid-params': {
        summary: 'Parámetros inválidos',
        value: {
          statusCode: 400,
          message: ['El parámetro proporcionado no es válido'],
          error: 'Bad Request'
        }
      }
    }
  })
  @ApiUnauthorizedResponse({
    description: 'No autorizado - Token de acceso requerido o inválido',
    examples: {
      'missing-token': {
        summary: 'Token faltante',
        value: {
          statusCode: 401,
          message: 'Token de acceso requerido',
          error: 'Unauthorized'
        }
      },
      'invalid-token': {
        summary: 'Token inválido o expirado',
        value: {
          statusCode: 401,
          message: 'Token de acceso inválido o expirado',
          error: 'Unauthorized'
        }
      }
    }
  })
  @ApiForbiddenResponse({
    description: 'Acceso prohibido - Permisos insuficientes',
    examples: {
      'insufficient-permissions': {
        summary: 'Sin permisos para acceder al recurso',
        value: {
          statusCode: 403,
          message: 'No tienes permisos para ver los géneros',
          error: 'Forbidden'
        }
      }
    }
  })
  @ApiNotFoundResponse({
    description: 'Recurso no encontrado',
    examples: {
      'no-genders': {
        summary: 'No se encontraron géneros',
        value: {
          statusCode: 404,
          message: 'No se encontraron géneros disponibles',
          error: 'Not Found'
        }
      }
    }
  })
  @ApiInternalServerErrorResponse({
    description: 'Error interno del servidor',
    examples: {
      'server-error': {
        summary: 'Error interno del servidor',
        value: {
          statusCode: 500,
          message: 'Error interno del servidor al obtener los géneros',
          error: 'Internal Server Error'
        }
      }
    }
  })
  async findAll(): Promise<GendersListResponse> {
=======
    description: 'Parámetros de consulta inválidos',
    schema: {
      type: 'object',
      properties: {
        message: { type: 'string', example: 'Los parámetros de consulta no son válidos' },
        code: { type: 'number', example: 400 },
        status: { type: 'string', example: 'error' }
      }
    }
  })
  @ApiUnauthorizedResponse({ 
    description: 'Usuario no autenticado',
    schema: {
      type: 'object',
      properties: {
        message: { type: 'string', example: 'Token de acceso inválido o expirado' },
        code: { type: 'number', example: 401 },
        status: { type: 'string', example: 'error' }
      }
    }
  })
  @ApiForbiddenResponse({ 
    description: 'Sin permiso view.genders',
    schema: {
      type: 'object',
      properties: {
        message: { type: 'string', example: 'No tiene permisos para ver géneros' },
        code: { type: 'number', example: 403 },
        status: { type: 'string', example: 'error' }
      }
    }
  })
  @ApiNotFoundResponse({ 
    description: 'No se encontraron géneros',
    schema: {
      example: {
        message: 'No se encontraron géneros disponibles',
        code: 404,
        status: 'error'
      }
    }
  })
  @ApiInternalServerErrorResponse({ 
    description: 'Error interno del servidor',
    schema: {
      type: 'object',
      properties: {
        message: { type: 'string', example: 'Error interno del servidor' },
        code: { type: 'number', example: 500 },
        status: { type: 'string', example: 'error' }
      }
    }
  })
  async findAll(): Promise<GenderListResponse> {
    this.logger.log('📋 Consultando géneros disponibles');
    
>>>>>>> 95f726ed
    const rawGenders = await this.gendersService.findAll();
    const genders = plainToInstance(ResponseGenderDto, rawGenders, { 
      excludeExtraneousValues: true 
    });
    
    return {
      customMessage: genders.length > 0 
        ? 'Géneros obtenidos correctamente' 
        : 'No se encontraron géneros disponibles',
      genders
    };
  }

  // @Get(':id')
  // @Permissions('view.genders')
  // @ApiOperation({ 
  //   summary: 'Obtener género por ID', 
  //   description: 'Obtiene los detalles completos de un género específico mediante su identificador único.' 
  // })
  // @ApiParam({ 
  //   name: 'id', 
  //   type: Number, 
  //   description: 'Identificador único del género',
  //   example: 1
  // })
  // @ApiOkResponse({
  //   description: 'Género encontrado correctamente',
  //   type: SwaggerGenderResponse,
  //   schema: {
  //     type: 'object',
  //     properties: {
  //       message: { type: 'string', example: 'Género obtenido correctamente' },
  //       code: { type: 'number', example: 200 },
  //       status: { type: 'string', example: 'success' },
  //       data: {
  //         type: 'object',
  //         properties: {
  //           gender: { $ref: getSchemaPath(ResponseGenderDto) }
  //         }
  //       }
  //     }
  //   }
  // })
  // @ApiBadRequestResponse({
  //   description: 'ID inválido',
  //   schema: {
  //     type: 'object',
  //     properties: {
  //       message: { type: 'string', example: 'El ID debe ser un número válido' },
  //       code: { type: 'number', example: 400 },
  //       status: { type: 'string', example: 'error' }
  //     }
  //   }
  // })
  // @ApiUnauthorizedResponse({ 
  //   description: 'Usuario no autenticado',
  //   schema: {
  //     type: 'object',
  //     properties: {
  //       message: { type: 'string', example: 'Token de acceso inválido o expirado' },
  //       code: { type: 'number', example: 401 },
  //       status: { type: 'string', example: 'error' }
  //     }
  //   }
  // })
  // @ApiForbiddenResponse({ 
  //   description: 'Sin permiso view.genders',
  //   schema: {
  //     type: 'object',
  //     properties: {
  //       message: { type: 'string', example: 'No tiene permisos para ver géneros' },
  //       code: { type: 'number', example: 403 },
  //       status: { type: 'string', example: 'error' }
  //     }
  //   }
  // })
  // @ApiNotFoundResponse({ 
  //   description: 'Género no encontrado',
  //   schema: {
  //     example: {
  //       message: 'Género con ID 999 no encontrado',
  //       code: 404,
  //       status: 'error'
  //     }
  //   }
  // })
  // @ApiInternalServerErrorResponse({ 
  //   description: 'Error interno del servidor',
  //   schema: {
  //     type: 'object',
  //     properties: {
  //       message: { type: 'string', example: 'Error interno del servidor' },
  //       code: { type: 'number', example: 500 },
  //       status: { type: 'string', example: 'error' }
  //     }
  //   }
  // })
  // async findOne(@Param('id', ParseIntPipe) id: number): Promise<GenderResponse> {
  //   this.logger.log(`🔍 Consultando género con ID: ${id}`);
    
  //   const rawGender = await this.gendersService.findOne(id);
  //   const gender = plainToInstance(ResponseGenderDto, rawGender, {
  //     excludeExtraneousValues: true
  //   });

  //   return {
  //     customMessage: 'Género obtenido correctamente',
  //     gender
  //   };
  // }
}<|MERGE_RESOLUTION|>--- conflicted
+++ resolved
@@ -1,18 +1,9 @@
-<<<<<<< HEAD
-import { Controller, Get, Post, Body, Patch, Param, Delete, UseGuards } from '@nestjs/common';
-=======
+
 import { Controller, Get, Param, UseGuards, ParseIntPipe, Logger } from '@nestjs/common';
->>>>>>> 95f726ed
 import { GendersService } from './genders.service';
 import { ResponseGenderDto } from './dto';
-<<<<<<< HEAD
-import { ApiTags, ApiBearerAuth, ApiOperation, ApiOkResponse, ApiBadRequestResponse, ApiUnauthorizedResponse, ApiForbiddenResponse, ApiNotFoundResponse, ApiInternalServerErrorResponse } from '@nestjs/swagger';
 import { JwtAuthGuard, PermissionsGuard } from '@modules/auth/guards';
 import { Permissions } from '@modules/auth/decorators';
-
-@ApiTags('genders')
-@ApiBearerAuth()
-=======
 import { plainToInstance } from 'class-transformer';
 import { Permissions } from '@auth/decorators';
 import { JwtAuthGuard, PermissionsGuard } from '@modules/auth/guards';
@@ -57,7 +48,6 @@
 @ApiTags('Genders')
 @ApiBearerAuth()
 @ApiExtraModels(ResponseGenderDto, SwaggerGenderListResponse, SwaggerGenderResponse)
->>>>>>> 95f726ed
 @Controller('genders')
 @UseGuards(JwtAuthGuard, PermissionsGuard)
 export class GendersController {
@@ -68,7 +58,6 @@
   @Get()
   @Permissions('view.genders')
   @ApiOperation({ 
-<<<<<<< HEAD
     summary: 'Obtener géneros',
     description: 'Retorna una lista con todos los géneros disponibles en el sistema'
   })
@@ -99,7 +88,6 @@
               isActive: true,
             }
           ]
-=======
     summary: 'Listar géneros', 
     description: 'Obtiene la lista completa de géneros disponibles en el sistema. Utilizado principalmente para poblar formularios de registro de clientes y cobradores.' 
   })
@@ -121,13 +109,11 @@
               items: { $ref: getSchemaPath(ResponseGenderDto) }
             }
           }
->>>>>>> 95f726ed
         }
       }
     }
   })
   @ApiBadRequestResponse({
-<<<<<<< HEAD
     description: 'Solicitud incorrecta - Parámetros inválidos',
     examples: {
       'invalid-params': {
@@ -201,7 +187,6 @@
     }
   })
   async findAll(): Promise<GendersListResponse> {
-=======
     description: 'Parámetros de consulta inválidos',
     schema: {
       type: 'object',
@@ -257,8 +242,7 @@
   })
   async findAll(): Promise<GenderListResponse> {
     this.logger.log('📋 Consultando géneros disponibles');
-    
->>>>>>> 95f726ed
+   
     const rawGenders = await this.gendersService.findAll();
     const genders = plainToInstance(ResponseGenderDto, rawGenders, { 
       excludeExtraneousValues: true 
