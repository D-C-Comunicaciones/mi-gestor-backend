--- conflicted
+++ resolved
@@ -1,9 +1,6 @@
-<<<<<<< HEAD
 import { Body, Controller, Get, Post, Query, Req, Res, UseGuards } from '@nestjs/common';
 import { ApiTags, ApiOperation, ApiOkResponse, ApiCreatedResponse, ApiBadRequestResponse, ApiUnauthorizedResponse, ApiForbiddenResponse, ApiNotFoundResponse, ApiInternalServerErrorResponse, ApiBody, ApiBearerAuth, ApiCookieAuth, ApiQuery, ApiUnprocessableEntityResponse } from '@nestjs/swagger';
-=======
 import { Controller, Get, Post, Body, Patch, Param, Delete, Query, UseGuards, ParseIntPipe, Logger, Req } from '@nestjs/common';
->>>>>>> 95f726ed
 import { DiscountsService } from './discounts.service';
 import { plainToInstance } from 'class-transformer';
 import { Permissions } from '@auth/decorators';
@@ -32,9 +29,7 @@
 import { DiscountListResponse } from './interfaces';
 import { UpdateDiscountDto } from './dto/update-discount.dto';
 
-<<<<<<< HEAD
 @ApiTags('discounts')
-=======
 /**
  * Controlador para la gestión de descuentos
  * 
@@ -66,7 +61,6 @@
 @ApiTags('Discounts')
 @ApiBearerAuth()
 @ApiExtraModels(ResponseDiscountDto, SwaggerDiscountListResponse, SwaggerDiscountResponse, SwaggerDiscountApplicationResponse)
->>>>>>> 95f726ed
 @Controller('discounts')
 @UseGuards(JwtAuthGuard, PermissionsGuard)
 @ApiBearerAuth('access-token')
@@ -78,7 +72,6 @@
 
   @Post()
   @Permissions('create.discounts')
-<<<<<<< HEAD
   @ApiOperation({
     summary: 'Crear un nuevo descuento',
     description: 'Crea un nuevo descuento en el sistema con los datos proporcionados. Requiere permisos de creación.'
@@ -231,7 +224,6 @@
     return {
       customMessage: "Descuento creado exitosamente",
       responseDiscount
-=======
   @ApiOperation({ 
     summary: 'Crear descuento', 
     description: 'Crea un nuevo descuento en el sistema con validación de fechas de vigencia y configuración de condiciones. Permite crear descuentos porcentuales con límite máximo o descuentos de monto fijo.' 
@@ -267,7 +259,6 @@
           description: 'Condonación parcial de mora'
         }
       }
->>>>>>> 95f726ed
     }
   })
   @ApiCreatedResponse({ 
@@ -379,7 +370,6 @@
 
   @Get()
   @Permissions('view.discounts')
-<<<<<<< HEAD
   @ApiOperation({
     summary: 'Obtener todos los descuentos',
     description: 'Retorna una lista paginada con todos los descuentos del sistema. Requiere permisos de visualización.'
@@ -561,7 +551,6 @@
         discounts: [],
         meta,
       };
-=======
   @ApiOperation({ 
     summary: 'Listar descuentos', 
     description: 'Obtiene una lista paginada de descuentos con filtros avanzados. Permite filtrar por tipo, estado activo, vigencia y rangos de valores. Útil para administración de promociones y reportes comerciales.' 
@@ -611,7 +600,6 @@
         code: { type: 'number', example: 401 },
         status: { type: 'string', example: 'error' }
       }
->>>>>>> 95f726ed
     }
   })
   @ApiForbiddenResponse({ 
@@ -651,8 +639,8 @@
       meta: meta
     };
   }
+}
   
-
   // @Get(':id')
   // @Permissions('view.discounts')
   // @ApiOperation({ 
@@ -925,7 +913,7 @@
   //     type: 'object',
   //     properties: {
   //       message: { type: 'string', example: 'Error interno del servidor' },
-  //       code: { type: 'number', example: 500 },
+  //       code: { type: 'number', exaDEV97
   //       status: { type: 'string', example: 'error' }
   //     }
   //   }
