import { Controller, Get, Post, Param, Body, Query, UseGuards, ParseIntPipe, Logger, Req } from '@nestjs/common';
import { CollectionsService } from './collections.service';
import { CreateCollectionDto, CollectionPaginationDto, ResponseCollectionDto } from './dto';
import { plainToInstance } from 'class-transformer';
import { Permissions } from '@auth/decorators';
import { JwtAuthGuard, PermissionsGuard } from '@modules/auth/guards';
import { 
  ApiTags, 
  ApiBearerAuth, 
  ApiOperation, 
  ApiOkResponse, 
  ApiCreatedResponse,
  ApiInternalServerErrorResponse,
  ApiUnauthorizedResponse,
  ApiForbiddenResponse,
  ApiNotFoundResponse,
  ApiBadRequestResponse,
  ApiUnprocessableEntityResponse,
  ApiExtraModels,
  ApiParam,
  ApiQuery,
  ApiBody,
  getSchemaPath
} from '@nestjs/swagger';
import { CollectionListResponse, SwaggerCollectionListResponse, SwaggerCollectionResponse } from './interfaces/collection-responses.interface';
import { CollectionResponse } from './interfaces';
import { ApiTags, ApiBearerAuth, ApiOperation, ApiCreatedResponse, ApiBadRequestResponse, ApiUnauthorizedResponse, ApiForbiddenResponse, ApiNotFoundResponse, ApiInternalServerErrorResponse, ApiBody, ApiUnprocessableEntityResponse } from '@nestjs/swagger';

<<<<<<< HEAD
@ApiTags('collections')
@ApiBearerAuth()
=======
/**
 * Controlador para la gestión de recaudos y cobranza
 * 
 * Este controlador maneja las operaciones HTTP relacionadas con los recaudos realizados
 * por los cobradores en sus rutas asignadas. Es el núcleo del sistema de cobranza,
 * permitiendo el registro y seguimiento de todos los pagos realizados por los clientes.
 * 
 * Funcionalidades principales:
 * - Registro de recaudos por parte de cobradores móviles
 * - Consulta de historial de cobros con filtros avanzados
 * - Reportes de efectividad de cobranza por cobrador y zona
 * - Seguimiento en tiempo real de metas de cobranza
 * - Integración con geolocalización para validar cobros en ruta
 * 
 * Los recaudos son fundamentales para:
 * - Control de cartera y disminución de mora
 * - Evaluación de desempeño de cobradores
 * - Análisis de patrones de pago por zona geográfica
 * - Generación de reportes gerenciales y operativos
 * - Trazabilidad completa de todos los pagos recibidos
 * 
 * @version 1.0.0
 * @author Sistema de Gestión de Préstamos
 */
@ApiTags('Collections')
@ApiBearerAuth()
@ApiExtraModels(ResponseCollectionDto, SwaggerCollectionListResponse, SwaggerCollectionResponse)
>>>>>>> 95f726ed
@Controller('collections')
@UseGuards(JwtAuthGuard, PermissionsGuard)
export class CollectionsController {
  private readonly logger = new Logger(CollectionsController.name);

  constructor(private readonly collectionsService: CollectionsService) {}

  @Post()
  @Permissions('create.collections')
<<<<<<< HEAD
  @ApiOperation({
    summary: 'Registrar cobro',
    description: 'Registra un nuevo cobro en el sistema. Permite registrar pagos de cuotas, intereses o moratorias'
  })
  @ApiBody({
    type: CreateCollectionDto,
    description: 'Datos del cobro a registrar',
    examples: {
      'cobro-cuota': {
        summary: 'Cobro de cuota completa',
        description: 'Ejemplo de cobro de una cuota completa',
        value: {
          installmentId: 3,
          amount: 146763.32
        }
      },
      'cobro-parcial': {
        summary: 'Cobro parcial de cuota',
        description: 'Ejemplo de cobro parcial cuando el cliente no puede pagar el total',
        value: {
          installmentId: 2,
          amount: 50000
        }
      },
      'cobro-exceso': {
        summary: 'Cobro con exceso',
        description: 'Ejemplo de cobro que genera exceso para aplicar a otras cuotas',
        value: {
          installmentId: 1,
          amount: 500000
        }
      }
    }
  })
  @ApiCreatedResponse({
    description: 'Cobro registrado exitosamente',
    examples: {
      'success': {
        summary: 'Cobro registrado exitosamente',
        value: {
          customMessage: 'Cobro registrado exitosamente',
          collection: {
            paymentId: 25,
            loanId: 2,
            paymentDate: '2025-09-23 14:12:43',
            appliedToCapital: '0.00',
            appliedToInterest: '0.00',
            appliedToLateFee: '0.00',
            excessAmount: '440289.96',
            newRemainingBalance: '958.12',
            isFullyPaid: false,
            allocations: []
          }
        }
      },
      'pago-completo': {
        summary: 'Pago que liquida el préstamo',
        value: {
          customMessage: 'Cobro registrado exitosamente',
          collection: {
            paymentId: 26,
            loanId: 2,
            paymentDate: '2025-09-23 15:30:15',
            appliedToCapital: '958.12',
            appliedToInterest: '0.00',
            appliedToLateFee: '0.00',
            excessAmount: '0.00',
            newRemainingBalance: '0.00',
            isFullyPaid: true,
            allocations: [
              {
                installmentId: 3,
                capitalApplied: '958.12',
                interestApplied: '0.00',
                lateFeeApplied: '0.00'
              }
            ]
          }
        }
      }
    }
  })
  @ApiBadRequestResponse({
    description: 'Datos inválidos o lógica de negocio',
    examples: {
      'amount-invalid': {
        summary: 'Monto inválido',
        value: {
          statusCode: 400,
          message: 'El monto debe ser mayor a 0',
          error: 'Bad Request'
        }
      },
      'installment-paid': {
        summary: 'Cuota ya pagada',
        value: {
          statusCode: 400,
          message: 'La cuota ya está completamente pagada',
          error: 'Bad Request'
        }
      },
      'loan-inactive': {
        summary: 'Préstamo inactivo',
        value: {
          statusCode: 400,
          message: 'No se pueden registrar cobros en un préstamo inactivo',
          error: 'Bad Request'
        }
      }
    }
  })
  @ApiUnprocessableEntityResponse({
    description: 'Errores de validación',
    examples: {
      'validation-error': {
        summary: 'Errores de validación',
        value: {
          statusCode: 422,
          message: [
            'installmentId debe ser un número positivo',
            'amount debe ser un número positivo',
            'installmentId es requerido'
          ],
          error: 'Unprocessable Entity'
        }
      }
    }
  })
  @ApiNotFoundResponse({
    description: 'Recurso no encontrado',
    examples: {
      'installment-not-found': {
        summary: 'Cuota no encontrada',
        value: {
          statusCode: 404,
          message: 'Cuota con ID 1 no encontrada',
          error: 'Not Found'
        }
      },
      'moratory-not-found': {
        summary: 'Moratoria no encontrada',
        value: {
          statusCode: 404,
          message: 'Moratoria con ID 1 no encontrada',
          error: 'Not Found'
        }
      }
    }
  })
  @ApiUnauthorizedResponse({
    description: 'No autorizado - Token de acceso requerido o inválido',
    examples: {
      'missing-token': {
        summary: 'Token faltante',
        value: {
          statusCode: 401,
          message: 'Token de acceso requerido',
          error: 'Unauthorized'
        }
      },
      'invalid-token': {
        summary: 'Token inválido o expirado',
        value: {
          statusCode: 401,
          message: 'Token de acceso inválido o expirado',
          error: 'Unauthorized'
        }
      }
    }
  })
  @ApiForbiddenResponse({
    description: 'Acceso prohibido - Sin permisos para registrar cobros',
    examples: {
      'insufficient-permissions': {
        summary: 'Sin permisos para registrar cobros',
        value: {
          statusCode: 403,
          message: 'No tienes permisos para registrar cobros',
          error: 'Forbidden'
        }
      }
    }
  })
  @ApiInternalServerErrorResponse({
    description: 'Error interno del servidor',
    examples: {
      'server-error': {
        summary: 'Error interno del servidor',
        value: {
          statusCode: 500,
          message: 'Error interno del servidor al registrar el cobro',
          error: 'Internal Server Error'
        }
=======
  @ApiOperation({ 
    summary: 'Registrar nuevo recaudo', 
    description: 'Registra un nuevo recaudo realizado por un cobrador. El sistema calcula automáticamente la distribución del pago entre capital, intereses y mora según las reglas de negocio establecidas. Incluye validación del préstamo, cobrador y monto.',
  })
  @ApiBody({ 
    type: CreateCollectionDto,
    description: 'Datos del recaudo a registrar',
    examples: {
      pagoCompleto: {
        summary: 'Pago completo de cuota',
        value: {
          installmentId: 25,
          amount: 125000
        }
      },
      abonoCapital: {
        summary: 'Abono parcial',
        value: {
          installmentId: 30,
          amount: 50000
        }
      }
    }
  })
  @ApiCreatedResponse({ 
    description: 'Recaudo registrado exitosamente',
    type: SwaggerCollectionResponse,
    schema: {
      type: 'object',
      properties: {
        message: { type: 'string', example: 'Cobro registrado exitosamente' },
        code: { type: 'number', example: 201 },
        status: { type: 'string', example: 'success' },
        data: {
          properties: {
            collection: { $ref: getSchemaPath(ResponseCollectionDto) }
          }
        }
      }
    },
  })
  @ApiBadRequestResponse({ 
    description: 'Datos inválidos o cuota en estado no válido',
    schema: {
      type: 'object',
      properties: {
        message: { type: 'string' },
        code: { type: 'number', example: 400 },
        status: { type: 'string', example: 'error' }
      },
      examples: {
        cuotaNoEncontrada: {
          summary: 'Cuota no encontrada',
          value: {
            message: 'Cuota con ID 999 no encontrada',
            code: 400,
            status: 'error'
          }
        },
        montoInvalido: {
          summary: 'Monto inválido',
          value: {
            message: 'El monto del recaudo debe ser mayor a cero',
            code: 400,
            status: 'error'
          }
        },
        cuotaYaPagada: {
          summary: 'Cuota ya pagada',
          value: {
            message: 'No se puede registrar pago en una cuota ya pagada completamente',
            code: 400,
            status: 'error'
          }
        }
      }
    }
  })
  @ApiUnauthorizedResponse({ 
    description: 'Usuario no autenticado',
    schema: {
      type: 'object',
      properties: {
        message: { type: 'string', example: 'Token de acceso inválido o expirado' },
        code: { type: 'number', example: 401 },
        status: { type: 'string', example: 'error' }
      }
    }
  })
  @ApiForbiddenResponse({ 
    description: 'Sin permiso create.collections',
    schema: {
      type: 'object',
      properties: {
        message: { type: 'string', example: 'No tiene permisos para crear recaudos' },
        code: { type: 'number', example: 403 },
        status: { type: 'string', example: 'error' }
      }
    }
  })
  @ApiNotFoundResponse({ 
    description: 'Cuota o recurso relacionado no encontrado',
    schema: {
      type: 'object',
      properties: {
        message: { type: 'string', example: 'Cuota con ID 999 no encontrada' },
        code: { type: 'number', example: 404 },
        status: { type: 'string', example: 'error' }
      }
    }
  })
  @ApiUnprocessableEntityResponse({ 
    description: 'Error de validación en los datos enviados',
    schema: {
      type: 'object',
      properties: {
        message: { type: 'string', example: 'Los datos enviados no son válidos' },
        errors: { 
          type: 'array', 
          items: { type: 'string' },
          example: ['El ID de la cuota es obligatorio', 'El monto debe ser mayor a cero']
        },
        code: { type: 'number', example: 422 },
        status: { type: 'string', example: 'error' }
      }
    }
  })
  @ApiInternalServerErrorResponse({ 
    description: 'Error interno del servidor',
    schema: {
      type: 'object',
      properties: {
        message: { type: 'string', example: 'Error interno del servidor al procesar el recaudo' },
        code: { type: 'number', example: 500 },
        status: { type: 'string', example: 'error' }
>>>>>>> 95f726ed
      }
    }
  })
  async create(@Body() dto: CreateCollectionDto, @Req() req): Promise<CollectionResponse> {
    const rawCollection = await this.collectionsService.create(dto, req);
    const collection = plainToInstance(ResponseCollectionDto, rawCollection, { excludeExtraneousValues: true });
    return {
      customMessage: 'Cobro registrado exitosamente',
      collection
    }
  }

  // @Get()
  // @Permissions('view.collections')
  // @ApiOperation({ 
  //   summary: 'Listar recaudos', 
  //   description: 'Obtiene una lista paginada de recaudos con filtros avanzados. Permite filtrar por cobrador, zona, rango de fechas, montos y método de pago. Útil para reportes de cobranza y seguimiento de metas.' 
  // })
  // @ApiQuery({ name: 'page', required: false, schema: { type: 'integer', example: 1, minimum: 1 }, description: 'Número de página' })
  // @ApiQuery({ name: 'limit', required: false, schema: { type: 'integer', example: 10, minimum: 1, maximum: 100 }, description: 'Elementos por página' })
  // @ApiQuery({ name: 'collectorId', required: false, schema: { type: 'integer', example: 3 }, description: 'Filtrar por cobrador' })
  // @ApiQuery({ name: 'zone', required: false, schema: { type: 'string', example: 'Norte' }, description: 'Filtrar por zona' })
  // @ApiQuery({ name: 'startDate', required: false, schema: { type: 'string', format: 'date', example: '2025-01-01' }, description: 'Fecha inicio' })
  // @ApiQuery({ name: 'endDate', required: false, schema: { type: 'string', format: 'date', example: '2025-01-31' }, description: 'Fecha fin' })
  // @ApiQuery({ name: 'status', required: false, schema: { type: 'string', enum: ['confirmed', 'pending', 'cancelled'] }, description: 'Estado del recaudo' })
  // @ApiQuery({ name: 'minAmount', required: false, schema: { type: 'number', example: 50000 }, description: 'Monto mínimo' })
  // @ApiQuery({ name: 'maxAmount', required: false, schema: { type: 'number', example: 500000 }, description: 'Monto máximo' })
  // @ApiQuery({ name: 'paymentMethod', required: false, schema: { type: 'string', enum: ['cash', 'transfer', 'check', 'other'] }, description: 'Método de pago' })
  // @ApiQuery({ name: 'customerDocument', required: false, schema: { type: 'string', example: '12345678' }, description: 'Documento del cliente' })
  // @ApiOkResponse({
  //   description: 'Lista de recaudos obtenida correctamente',
  //   type: SwaggerCollectionListResponse
  // })
  // @ApiNotFoundResponse({ 
  //   description: 'No se encontraron recaudos',
  //   schema: {
  //     example: {
  //       message: 'No se encontraron recaudos para los criterios especificados',
  //       code: 404,
  //       status: 'error'
  //     }
  //   }
  // })
  // @ApiUnauthorizedResponse({ description: 'Usuario no autenticado' })
  // @ApiForbiddenResponse({ description: 'Sin permiso view.collections' })
  // @ApiInternalServerErrorResponse({ description: 'Error interno del servidor' })
  // async findAll(@Query() paginationDto: CollectionPaginationDto): Promise<CollectionListResponse> {
  //   const rawCollections = await this.collectionsService.findAll(paginationDto);
  //   const collections = plainToInstance(ResponseCollectionDto, rawCollections.items, { excludeExtraneousValues: true });
  //   return {
  //     customMessage: 'Lista de recaudos obtenida exitosamente',
  //     collections,
  //     total: rawCollections.total,
  //     page: rawCollections.page,
  //     limit: rawCollections.limit
  //   }
  // }

  // @Get(':id')
  // @Permissions('view.collections')
  // @ApiOperation({ 
  //   summary: 'Obtener recaudo por ID', 
  //   description: 'Obtiene los detalles completos de un recaudo específico incluyendo información del cliente, cobrador, distribución del pago y cuotas afectadas.' 
  // })
  // @ApiParam({ 
  //   name: 'id', 
  //   type: Number, 
  //   description: 'Identificador único del recaudo',
  //   example: 1
  // })
  // @ApiOkResponse({
  //   description: 'Recaudo encontrado correctamente',
  //   type: SwaggerCollectionResponse
  // })
  // @ApiNotFoundResponse({ 
  //   description: 'Recaudo no encontrado',
  //   schema: {
  //     example: {
  //       message: 'Recaudo con ID 999 no encontrado',
  //       code: 404,
  //       status: 'error'
  //     }
  //   }
  // })
  // @ApiUnauthorizedResponse({ description: 'Usuario no autenticado' })
  // @ApiForbiddenResponse({ description: 'Sin permiso view.collections' })
  // @ApiInternalServerErrorResponse({ description: 'Error interno del servidor' })
  // async findOne(@Param('id', ParseIntPipe) id: number): Promise<CollectionResponse> {
  //   const rawCollection = await this.collectionsService.findOne(id);
  //   const collection = plainToInstance(ResponseCollectionDto, rawCollection, { excludeExtraneousValues: true });
  //   return {
  //     customMessage: 'Recaudo encontrado exitosamente',
  //     collection
  //   }
  // }
}<|MERGE_RESOLUTION|>--- conflicted
+++ resolved
@@ -26,10 +26,9 @@
 import { CollectionResponse } from './interfaces';
 import { ApiTags, ApiBearerAuth, ApiOperation, ApiCreatedResponse, ApiBadRequestResponse, ApiUnauthorizedResponse, ApiForbiddenResponse, ApiNotFoundResponse, ApiInternalServerErrorResponse, ApiBody, ApiUnprocessableEntityResponse } from '@nestjs/swagger';
 
-<<<<<<< HEAD
+
 @ApiTags('collections')
 @ApiBearerAuth()
-=======
 /**
  * Controlador para la gestión de recaudos y cobranza
  * 
@@ -57,7 +56,7 @@
 @ApiTags('Collections')
 @ApiBearerAuth()
 @ApiExtraModels(ResponseCollectionDto, SwaggerCollectionListResponse, SwaggerCollectionResponse)
->>>>>>> 95f726ed
+
 @Controller('collections')
 @UseGuards(JwtAuthGuard, PermissionsGuard)
 export class CollectionsController {
@@ -67,7 +66,7 @@
 
   @Post()
   @Permissions('create.collections')
-<<<<<<< HEAD
+
   @ApiOperation({
     summary: 'Registrar cobro',
     description: 'Registra un nuevo cobro en el sistema. Permite registrar pagos de cuotas, intereses o moratorias'
@@ -261,7 +260,6 @@
           message: 'Error interno del servidor al registrar el cobro',
           error: 'Internal Server Error'
         }
-=======
   @ApiOperation({ 
     summary: 'Registrar nuevo recaudo', 
     description: 'Registra un nuevo recaudo realizado por un cobrador. El sistema calcula automáticamente la distribución del pago entre capital, intereses y mora según las reglas de negocio establecidas. Incluye validación del préstamo, cobrador y monto.',
@@ -397,7 +395,7 @@
         message: { type: 'string', example: 'Error interno del servidor al procesar el recaudo' },
         code: { type: 'number', example: 500 },
         status: { type: 'string', example: 'error' }
->>>>>>> 95f726ed
+
       }
     }
   })
